import { bootstrap, module } from 'angular';
import ConfigService from './services/config.service';
import peopleSearchModule from './peoplesearch/peoplesearch.module';
import PeopleService from './services/people.service';
import routes from './routes';
import translationsLoader from './services/translations-loader.factory';
import uiRouter from 'angular-ui-router';

module('app', [
    uiRouter,
    peopleSearchModule,
    'pascalprecht.translate'
])

    .config(routes)
<<<<<<< HEAD
    .config(translations)
    .service('PeopleService', PeopleService)
    .service('ConfigService', ConfigService);
=======
    .config(['$translateProvider', ($translateProvider: angular.translate.ITranslateProvider) => {
        $translateProvider.useLoader('translationsLoader');
        $translateProvider.useSanitizeValueStrategy('escapeParameters');
        $translateProvider.preferredLanguage('en');
    }])
    .service('PeopleService', PeopleService)
    .factory('translationsLoader', translationsLoader);
>>>>>>> 84180dd4

// Attach to the page document
bootstrap(document, ['app']);<|MERGE_RESOLUTION|>--- conflicted
+++ resolved
@@ -13,19 +13,14 @@
 ])
 
     .config(routes)
-<<<<<<< HEAD
-    .config(translations)
-    .service('PeopleService', PeopleService)
-    .service('ConfigService', ConfigService);
-=======
     .config(['$translateProvider', ($translateProvider: angular.translate.ITranslateProvider) => {
         $translateProvider.useLoader('translationsLoader');
         $translateProvider.useSanitizeValueStrategy('escapeParameters');
         $translateProvider.preferredLanguage('en');
     }])
     .service('PeopleService', PeopleService)
+    .service('ConfigService', ConfigService)
     .factory('translationsLoader', translationsLoader);
->>>>>>> 84180dd4
 
 // Attach to the page document
-bootstrap(document, ['app']);+bootstrap(document, ['app']);
