<div class="person-card-content" ng-switch="$ctrl.size">
<<<<<<< HEAD
    <div class="avatar">
        <img ng-src="{{ $ctrl.person.photoURL }}" alt="User photo">
    </div>
    <div class="reports" ng-if="$ctrl.showDirectReportCount && $ctrl.person.numOfDirectReports" ng-bind="$ctrl.person.numOfDirectReports"></div>
=======
    <div class="avatar" ng-style="$ctrl.getAvatarStyle()" aria-label="User avatar"></div>
    <div class="reports" ng-if="$ctrl.directReports.length" ng-bind="$ctrl.directReports.length"></div>
>>>>>>> cac3883c

    <div class="details" ng-switch-when="small">
        <div ng-bind="$ctrl.person.displayNames[0]"></div>
        <div ng-bind="$ctrl.person.displayNames[1]"></div>
    </div>

    <div class="details" ng-switch-when="large">
        <div ng-bind="$ctrl.person.displayNames[0]"></div>
        <div ng-bind="$ctrl.person.displayNames[1]"></div>
        <div ng-bind="$ctrl.person.displayNames[2]"></div>
        <div ng-bind="$ctrl.person.displayNames[3]"></div>

        <div class="secondary-details">
            <div ng-bind="$ctrl.person.displayNames[4]"></div>
            <div ng-bind="$ctrl.person.displayNames[5]"></div>
            <div ng-bind="$ctrl.person.displayNames[6]"></div>
            <div ng-bind="$ctrl.person.displayNames[7]"></div>
        </div>
    </div>

    <div class="details" ng-switch-default>
        <div ng-bind="$ctrl.data[0]"></div>
        <div ng-bind="$ctrl.data[1]"></div>
        <div ng-bind="$ctrl.data[2]"></div>
        <div ng-bind="$ctrl.data[3]"></div>
    </div>
</div><|MERGE_RESOLUTION|>--- conflicted
+++ resolved
@@ -1,13 +1,6 @@
 <div class="person-card-content" ng-switch="$ctrl.size">
-<<<<<<< HEAD
-    <div class="avatar">
-        <img ng-src="{{ $ctrl.person.photoURL }}" alt="User photo">
-    </div>
+    <div class="avatar" ng-style="$ctrl.getAvatarStyle()" aria-label="User avatar"></div>
     <div class="reports" ng-if="$ctrl.showDirectReportCount && $ctrl.person.numOfDirectReports" ng-bind="$ctrl.person.numOfDirectReports"></div>
-=======
-    <div class="avatar" ng-style="$ctrl.getAvatarStyle()" aria-label="User avatar"></div>
-    <div class="reports" ng-if="$ctrl.directReports.length" ng-bind="$ctrl.directReports.length"></div>
->>>>>>> cac3883c
 
     <div class="details" ng-switch-when="small">
         <div ng-bind="$ctrl.person.displayNames[0]"></div>
