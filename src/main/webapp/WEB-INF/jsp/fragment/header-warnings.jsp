<<<<<<< HEAD
<%--
  ~ Password Management Servlets (PWM)
  ~ http://code.google.com/p/pwm/
  ~
  ~ Copyright (c) 2006-2009 Novell, Inc.
  ~ Copyright (c) 2009-2015 The PWM Project
  ~
  ~ This program is free software; you can redistribute it and/or modify
  ~ it under the terms of the GNU General Public License as published by
  ~ the Free Software Foundation; either version 2 of the License, or
  ~ (at your option) any later version.
  ~
  ~ This program is distributed in the hope that it will be useful,
  ~ but WITHOUT ANY WARRANTY; without even the implied warranty of
  ~ MERCHANTABILITY or FITNESS FOR A PARTICULAR PURPOSE.  See the
  ~ GNU General Public License for more details.
  ~
  ~ You should have received a copy of the GNU General Public License
  ~ along with this program; if not, write to the Free Software
  ~ Foundation, Inc., 59 Temple Place, Suite 330, Boston, MA  02111-1307  USA
  --%>

<%@ page import="password.pwm.AppProperty" %>
<%@ page import="password.pwm.Permission" %>
<%@ page import="password.pwm.PwmApplication" %>
<%@ page import="password.pwm.PwmConstants" %>
<%@ page import="password.pwm.http.PwmURL" %>
<%@ page import="password.pwm.http.servlet.PwmServletDefinition" %>
<%
    boolean includeHeader = false;
    boolean adminUser = false;
    boolean configMode = false;
    try {
        final PwmRequest pwmRequest = PwmRequest.forRequest(request, response);
        final PwmApplication.MODE applicationMode = pwmRequest.getPwmApplication().getApplicationMode();
        configMode = applicationMode == PwmApplication.MODE.CONFIGURATION;
        adminUser = pwmRequest.getPwmSession().getSessionManager().checkPermission(pwmRequest.getPwmApplication(), Permission.PWMADMIN);
        if (Boolean.parseBoolean(pwmRequest.getConfig().readAppProperty(AppProperty.CLIENT_WARNING_HEADER_SHOW))) {
            if (!new PwmURL(request).isConfigManagerURL()) {
                if (configMode || PwmConstants.TRIAL_MODE) {
                    includeHeader = true;
                } else if (pwmRequest.isAuthenticated()) {
                    if (adminUser && !pwmRequest.isForcedPageView()) {
                        includeHeader = true;
                    }
                }
            }
        }
    } catch (Exception e) {
        /* noop */
    }
%>
<% if (includeHeader) { %>
<pwm:script-ref url="/public/resources/js/configmanager.js"/>
<pwm:script-ref url="/public/resources/js/admin.js"/>
<pwm:script>
    <script type="text/javascript">
        PWM_GLOBAL['startupFunctions'].push(function(){
            PWM_CONFIG.initConfigHeader();
        });
    </script>
</pwm:script>
<div id="header-warning" style="display: none">
    <div id="header-warning-message" class="header-warning-row header-warning-message" style="padding-right: 20px;">
    <% if (PwmConstants.TRIAL_MODE) { %>
    <pwm:display key="Header_TrialMode" bundle="Admin" value1="<%=PwmConstants.PWM_APP_NAME%>"/>
    <% } else if (configMode) { %>
    <pwm:display key="Header_ConfigModeActive" bundle="Admin" value1="<%=PwmConstants.PWM_APP_NAME%>"/>

    <pwm:if test="showIcons"><span id="icon-configModeHelp" class="btn-icon fa fa-question-circle"></span></pwm:if>
    <% } else if (adminUser) { %>
    <pwm:display key="Header_AdminUser" bundle="Admin" value1="<%=PwmConstants.PWM_APP_NAME%>"/>
    <% } %>
    </div>
    <div class="header-warning-row header-warning-buttons">
        <a class="header-warning-button" id="header_configManagerButton" href="<pwm:url addContext="true" url="<%=PwmServletDefinition.ConfigManager.servletUrl()%>"/>">
            <pwm:if test="showIcons"><span class="btn-icon fa fa-gears"></span></pwm:if>
            <pwm:display key="MenuItem_ConfigManager" bundle="Admin"/>
        </a>
        <a class="header-warning-button" id="header_configEditorButton">
            <pwm:if test="showIcons"><span class="btn-icon fa fa-edit"></span></pwm:if>
            <pwm:display key="MenuItem_ConfigEditor" bundle="Admin"/>
        </a>
        <% if (adminUser) { %>
        <a class="header-warning-button" id="header_administrationButton" href="<pwm:url url="/private/admin"/>">
            <pwm:if test="showIcons"><span class="btn-icon fa fa-list-alt"></span></pwm:if>
            <pwm:display key="Title_Admin"/>
        </a>
        <pwm:if test="forcedPageView" negate="true">
        <a class="header-warning-button" id="header_openLogViewerButton">
            <pwm:if test="showIcons"><span class="btn-icon fa fa-list-alt"></span></pwm:if>
            <pwm:display key="MenuItem_ViewLog" bundle="Config"/>
            &nbsp;
            <pwm:if test="showIcons"><span class="btn-icon fa fa-external-link"></span></pwm:if>
        </a>
        </pwm:if>
        <% } %>
    </div>
    <div id="panel-header-healthData" class="header-warning-row header-warning-healthData"></div>
    <div class="header-warning-version"><%=PwmConstants.PWM_APP_NAME_VERSION%></div>
    <div id="button-closeHeader" title="<pwm:display key="Button_Hide"/>">
        <img src="../public/resources/close_40.png">
    </div>
</div>
<div id="button-openHeader" title="<pwm:display key="Button_Show"/>">
    <span class="fa fa-chevron-circle-left"></span>
</div>
<% } %>
=======
<%--
  ~ Password Management Servlets (PWM)
  ~ http://code.google.com/p/pwm/
  ~
  ~ Copyright (c) 2006-2009 Novell, Inc.
  ~ Copyright (c) 2009-2015 The PWM Project
  ~
  ~ This program is free software; you can redistribute it and/or modify
  ~ it under the terms of the GNU General Public License as published by
  ~ the Free Software Foundation; either version 2 of the License, or
  ~ (at your option) any later version.
  ~
  ~ This program is distributed in the hope that it will be useful,
  ~ but WITHOUT ANY WARRANTY; without even the implied warranty of
  ~ MERCHANTABILITY or FITNESS FOR A PARTICULAR PURPOSE.  See the
  ~ GNU General Public License for more details.
  ~
  ~ You should have received a copy of the GNU General Public License
  ~ along with this program; if not, write to the Free Software
  ~ Foundation, Inc., 59 Temple Place, Suite 330, Boston, MA  02111-1307  USA
  --%>

<%@ page import="password.pwm.AppProperty" %>
<%@ page import="password.pwm.Permission" %>
<%@ page import="password.pwm.PwmApplication" %>
<%@ page import="password.pwm.PwmConstants" %>
<%@ page import="password.pwm.http.PwmURL" %>
<%@ page import="password.pwm.http.servlet.PwmServletDefinition" %>
<%
    boolean includeHeader = false;
    boolean adminUser = false;
    boolean configMode = false;
    try {
        final PwmRequest pwmRequest = PwmRequest.forRequest(request, response);
        final PwmApplication.MODE applicationMode = pwmRequest.getPwmApplication().getApplicationMode();
        configMode = applicationMode == PwmApplication.MODE.CONFIGURATION;
        adminUser = pwmRequest.getPwmSession().getSessionManager().checkPermission(pwmRequest.getPwmApplication(), Permission.PWMADMIN);
        if (Boolean.parseBoolean(pwmRequest.getConfig().readAppProperty(AppProperty.CLIENT_WARNING_HEADER_SHOW))) {
            if (!new PwmURL(request).isConfigManagerURL()) {
                if (configMode || PwmConstants.TRIAL_MODE) {
                    includeHeader = true;
                } else if (pwmRequest.isAuthenticated()) {
                    if (adminUser && !pwmRequest.isForcedPageView()) {
                        includeHeader = true;
                    }
                }
            }
        }
    } catch (Exception e) {
        /* noop */
    }
%>
<% if (includeHeader) { %>
<pwm:script-ref url="/public/resources/js/configmanager.js"/>
<pwm:script-ref url="/public/resources/js/admin.js"/>
<pwm:script>
    <script type="text/javascript">
        PWM_GLOBAL['startupFunctions'].push(function(){
            PWM_CONFIG.initConfigHeader();
        });
    </script>
</pwm:script>
<div id="header-warning" style="display: none">
    <div class="header-warning-row header-warning-version"><%=PwmConstants.PWM_APP_NAME_VERSION%></div>
    <div id="header-warning-message" class="header-warning-row header-warning-message">
    <% if (PwmConstants.TRIAL_MODE) { %>
    <pwm:display key="Header_TrialMode" bundle="Admin" value1="<%=PwmConstants.PWM_APP_NAME%>"/>
    <% } else if (configMode) { %>
    <pwm:display key="Header_ConfigModeActive" bundle="Admin" value1="<%=PwmConstants.PWM_APP_NAME%>"/>

    <pwm:if test="showIcons"><span id="icon-configModeHelp" class="btn-icon pwm-icon pwm-icon-question-circle"></span></pwm:if>
        <br/><br/>
    <% } else if (adminUser) { %>
    <pwm:display key="Header_AdminUser" bundle="Admin" value1="<%=PwmConstants.PWM_APP_NAME%>"/>
    <% } %>
    </div>
    <div class="header-warning-row header-warning-buttons">
        <a class="header-warning-button" id="header_configManagerButton" href="<pwm:url addContext="true" url="<%=PwmServletDefinition.ConfigManager.servletUrl()%>"/>">
            <pwm:if test="showIcons"><span class="btn-icon pwm-icon pwm-icon-gears"></span></pwm:if>
            <pwm:display key="MenuItem_ConfigManager" bundle="Admin"/>
        </a>
        <a class="header-warning-button" id="header_configEditorButton">
            <pwm:if test="showIcons"><span class="btn-icon pwm-icon pwm-icon-edit"></span></pwm:if>
            <pwm:display key="MenuItem_ConfigEditor" bundle="Admin"/>
        </a>
        <% if (adminUser) { %>
        <a class="header-warning-button" id="header_administrationButton" href="<pwm:url url="/private/admin"/>">
            <pwm:if test="showIcons"><span class="btn-icon pwm-icon pwm-icon-list-alt"></span></pwm:if>
            <pwm:display key="Title_Admin"/>
        </a>
        <pwm:if test="forcedPageView" negate="true">
        <a class="header-warning-button" id="header_openLogViewerButton">
            <pwm:if test="showIcons"><span class="btn-icon pwm-icon pwm-icon-list-alt"></span></pwm:if>
            <pwm:display key="MenuItem_ViewLog" bundle="Config"/>
            &nbsp;
            <pwm:if test="showIcons"><span class="btn-icon pwm-icon pwm-icon-external-link"></span></pwm:if>
        </a>
        </pwm:if>
        <% } %>
    </div>
    <div id="panel-header-healthData" class="header-warning-row header-warning-healthData"></div>
    <div id="button-closeHeader" title="<pwm:display key="Button_Hide"/>">
        <span class="pwm-icon pwm-icon-chevron-circle-right"></span>
    </div>
</div>
<div id="button-openHeader" title="<pwm:display key="Button_Show"/>">
    <span class="pwm-icon pwm-icon-chevron-circle-left"></span>
</div>
<% } %>
>>>>>>> 5a27a37b
<|MERGE_RESOLUTION|>--- conflicted
+++ resolved
@@ -1,4 +1,3 @@
-<<<<<<< HEAD
 <%--
   ~ Password Management Servlets (PWM)
   ~ http://code.google.com/p/pwm/
@@ -62,116 +61,6 @@
     </script>
 </pwm:script>
 <div id="header-warning" style="display: none">
-    <div id="header-warning-message" class="header-warning-row header-warning-message" style="padding-right: 20px;">
-    <% if (PwmConstants.TRIAL_MODE) { %>
-    <pwm:display key="Header_TrialMode" bundle="Admin" value1="<%=PwmConstants.PWM_APP_NAME%>"/>
-    <% } else if (configMode) { %>
-    <pwm:display key="Header_ConfigModeActive" bundle="Admin" value1="<%=PwmConstants.PWM_APP_NAME%>"/>
-
-    <pwm:if test="showIcons"><span id="icon-configModeHelp" class="btn-icon fa fa-question-circle"></span></pwm:if>
-    <% } else if (adminUser) { %>
-    <pwm:display key="Header_AdminUser" bundle="Admin" value1="<%=PwmConstants.PWM_APP_NAME%>"/>
-    <% } %>
-    </div>
-    <div class="header-warning-row header-warning-buttons">
-        <a class="header-warning-button" id="header_configManagerButton" href="<pwm:url addContext="true" url="<%=PwmServletDefinition.ConfigManager.servletUrl()%>"/>">
-            <pwm:if test="showIcons"><span class="btn-icon fa fa-gears"></span></pwm:if>
-            <pwm:display key="MenuItem_ConfigManager" bundle="Admin"/>
-        </a>
-        <a class="header-warning-button" id="header_configEditorButton">
-            <pwm:if test="showIcons"><span class="btn-icon fa fa-edit"></span></pwm:if>
-            <pwm:display key="MenuItem_ConfigEditor" bundle="Admin"/>
-        </a>
-        <% if (adminUser) { %>
-        <a class="header-warning-button" id="header_administrationButton" href="<pwm:url url="/private/admin"/>">
-            <pwm:if test="showIcons"><span class="btn-icon fa fa-list-alt"></span></pwm:if>
-            <pwm:display key="Title_Admin"/>
-        </a>
-        <pwm:if test="forcedPageView" negate="true">
-        <a class="header-warning-button" id="header_openLogViewerButton">
-            <pwm:if test="showIcons"><span class="btn-icon fa fa-list-alt"></span></pwm:if>
-            <pwm:display key="MenuItem_ViewLog" bundle="Config"/>
-            &nbsp;
-            <pwm:if test="showIcons"><span class="btn-icon fa fa-external-link"></span></pwm:if>
-        </a>
-        </pwm:if>
-        <% } %>
-    </div>
-    <div id="panel-header-healthData" class="header-warning-row header-warning-healthData"></div>
-    <div class="header-warning-version"><%=PwmConstants.PWM_APP_NAME_VERSION%></div>
-    <div id="button-closeHeader" title="<pwm:display key="Button_Hide"/>">
-        <img src="../public/resources/close_40.png">
-    </div>
-</div>
-<div id="button-openHeader" title="<pwm:display key="Button_Show"/>">
-    <span class="fa fa-chevron-circle-left"></span>
-</div>
-<% } %>
-=======
-<%--
-  ~ Password Management Servlets (PWM)
-  ~ http://code.google.com/p/pwm/
-  ~
-  ~ Copyright (c) 2006-2009 Novell, Inc.
-  ~ Copyright (c) 2009-2015 The PWM Project
-  ~
-  ~ This program is free software; you can redistribute it and/or modify
-  ~ it under the terms of the GNU General Public License as published by
-  ~ the Free Software Foundation; either version 2 of the License, or
-  ~ (at your option) any later version.
-  ~
-  ~ This program is distributed in the hope that it will be useful,
-  ~ but WITHOUT ANY WARRANTY; without even the implied warranty of
-  ~ MERCHANTABILITY or FITNESS FOR A PARTICULAR PURPOSE.  See the
-  ~ GNU General Public License for more details.
-  ~
-  ~ You should have received a copy of the GNU General Public License
-  ~ along with this program; if not, write to the Free Software
-  ~ Foundation, Inc., 59 Temple Place, Suite 330, Boston, MA  02111-1307  USA
-  --%>
-
-<%@ page import="password.pwm.AppProperty" %>
-<%@ page import="password.pwm.Permission" %>
-<%@ page import="password.pwm.PwmApplication" %>
-<%@ page import="password.pwm.PwmConstants" %>
-<%@ page import="password.pwm.http.PwmURL" %>
-<%@ page import="password.pwm.http.servlet.PwmServletDefinition" %>
-<%
-    boolean includeHeader = false;
-    boolean adminUser = false;
-    boolean configMode = false;
-    try {
-        final PwmRequest pwmRequest = PwmRequest.forRequest(request, response);
-        final PwmApplication.MODE applicationMode = pwmRequest.getPwmApplication().getApplicationMode();
-        configMode = applicationMode == PwmApplication.MODE.CONFIGURATION;
-        adminUser = pwmRequest.getPwmSession().getSessionManager().checkPermission(pwmRequest.getPwmApplication(), Permission.PWMADMIN);
-        if (Boolean.parseBoolean(pwmRequest.getConfig().readAppProperty(AppProperty.CLIENT_WARNING_HEADER_SHOW))) {
-            if (!new PwmURL(request).isConfigManagerURL()) {
-                if (configMode || PwmConstants.TRIAL_MODE) {
-                    includeHeader = true;
-                } else if (pwmRequest.isAuthenticated()) {
-                    if (adminUser && !pwmRequest.isForcedPageView()) {
-                        includeHeader = true;
-                    }
-                }
-            }
-        }
-    } catch (Exception e) {
-        /* noop */
-    }
-%>
-<% if (includeHeader) { %>
-<pwm:script-ref url="/public/resources/js/configmanager.js"/>
-<pwm:script-ref url="/public/resources/js/admin.js"/>
-<pwm:script>
-    <script type="text/javascript">
-        PWM_GLOBAL['startupFunctions'].push(function(){
-            PWM_CONFIG.initConfigHeader();
-        });
-    </script>
-</pwm:script>
-<div id="header-warning" style="display: none">
-    <div class="header-warning-row header-warning-version"><%=PwmConstants.PWM_APP_NAME_VERSION%></div>
     <div id="header-warning-message" class="header-warning-row header-warning-message">
     <% if (PwmConstants.TRIAL_MODE) { %>
     <pwm:display key="Header_TrialMode" bundle="Admin" value1="<%=PwmConstants.PWM_APP_NAME%>"/>
@@ -179,7 +68,7 @@
     <pwm:display key="Header_ConfigModeActive" bundle="Admin" value1="<%=PwmConstants.PWM_APP_NAME%>"/>
 
     <pwm:if test="showIcons"><span id="icon-configModeHelp" class="btn-icon pwm-icon pwm-icon-question-circle"></span></pwm:if>
-        <br/><br/>
+    
     <% } else if (adminUser) { %>
     <pwm:display key="Header_AdminUser" bundle="Admin" value1="<%=PwmConstants.PWM_APP_NAME%>"/>
     <% } %>
@@ -209,6 +98,7 @@
         <% } %>
     </div>
     <div id="panel-header-healthData" class="header-warning-row header-warning-healthData"></div>
+    <div class="header-warning-row header-warning-version"><%=PwmConstants.PWM_APP_NAME_VERSION%></div>
     <div id="button-closeHeader" title="<pwm:display key="Button_Hide"/>">
         <span class="pwm-icon pwm-icon-chevron-circle-right"></span>
     </div>
@@ -216,5 +106,4 @@
 <div id="button-openHeader" title="<pwm:display key="Button_Show"/>">
     <span class="pwm-icon pwm-icon-chevron-circle-left"></span>
 </div>
-<% } %>
->>>>>>> 5a27a37b
+<% } %>