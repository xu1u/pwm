--- conflicted
+++ resolved
@@ -25,44 +25,5 @@
 they did before, but pages that need access to the header tag can now include header-common.jsp as shown below:
 --%>
 <head>
-<<<<<<< HEAD
-    <pwm:if test="<%=PwmIfTest.authenticated%>" negate="true"><title><pwm:display key="Title_TitleBar"/></title></pwm:if>
-    <pwm:if test="<%=PwmIfTest.authenticated%>"><title><pwm:display key="Title_TitleBarAuthenticated"/></title></pwm:if>
-    <meta http-equiv="content-type" content="text/html;charset=utf-8"/>
-    <meta name="robots" content="noindex,nofollow"/>
-    <meta id="application-info" name="application-name" content="<%=PwmConstants.PWM_APP_NAME%> Password Self Service"
-          <pwm:if test="<%=PwmIfTest.showVersionHeader%>">data-<%=PwmConstants.PWM_APP_NAME.toLowerCase()%>-version="<%=PwmConstants.BUILD_VERSION%>" data-<%=PwmConstants.PWM_APP_NAME.toLowerCase()%>-build="<%=PwmConstants.BUILD_NUMBER%>"</pwm:if>
-          data-<%=PwmConstants.PWM_APP_NAME.toLowerCase()%>-instance="<pwm:value name="<%=PwmValue.instanceID%>"/>"
-          data-jsp-name="<pwm:value name="<%=PwmValue.currentJspFilename%>"/>"
-          data-url-context="<pwm:context/>"
-          data-pwmFormID="<pwm:FormID/>"
-          data-clientEtag="<pwm:value name="<%=PwmValue.clientETag%>"/>">
-    <meta name="viewport" content="width=device-width, initial-scale = 1.0, user-scalable=no"/>
-    <meta http-equiv="X-UA-Compatible" content="IE=10; IE=9; IE=8; IE=7" />
-    <link rel="icon" type="image/png" href="<pwm:url url='/public/resources/favicon.png' addContext="true"/>"/>
-    <link rel="stylesheet" type="text/css" href="<pwm:url url='/public/resources/pwm-icons.css' addContext="true"/>"/>
-    <link href="<pwm:url url='/public/resources/style.css' addContext="true"/>" rel="stylesheet" type="text/css" media="screen"/>
-    <link href="<pwm:url url='/public/resources/style-print.css' addContext="true"/>" rel="stylesheet" type="text/css" media="print"/>
-    <link href="<pwm:url url="%THEME_URL%"/>" rel="stylesheet" type="text/css" media="screen"/>
-    <pwm:if test="<%=PwmIfTest.requestFlag%>" requestFlag="<%=PwmRequestFlag.NO_MOBILE_CSS%>" negate="true">
-        <link media="only screen and (max-width: 600px)" href="<pwm:url url='/public/resources/mobileStyle.css' addContext="true"/>" type="text/css" rel="stylesheet"/><%-- iphone css --%>
-        <link media="only screen and (max-width: 600px)" href="<pwm:url url="%MOBILE_THEME_URL%"/>" type="text/css" rel="stylesheet"/><%-- mobile css --%>
-    </pwm:if>
-    <link href="<pwm:url url='/public/resources/webjars/dijit/themes/nihilo/nihilo.css' addContext="true"/>" rel="stylesheet" type="text/css"/>
-    <link href="<pwm:url url='/public/resources/webjars/dgrid/css/dgrid.css' addContext="true"/>" rel="stylesheet" type="text/css"/>
-    <pwm:if test="<%=PwmIfTest.requestFlag%>" requestFlag="<%=PwmRequestFlag.INCLUDE_CONFIG_CSS%>">
-        <link href="<pwm:url url='<%=PwmThemeURL.CONFIG_THEME_URL.token()%>' addContext="true"/>" rel="stylesheet" type="text/css" media="screen"/>
-    </pwm:if>
-    <pwm:script>
-        <script type="text/javascript">
-            var PWM_GLOBAL = PWM_GLOBAL || {}; PWM_GLOBAL['startupFunctions'] = [];
-        </script>
-    </pwm:script>
-
-    <% if (JspUtility.getPwmRequest(pageContext).isFlag(PwmRequestFlag.INCLUDE_IAS_ANGULAR) || JspUtility.getPwmRequest(pageContext).isFlag(PwmRequestFlag.INCLUDE_IAS_CSS)) { %>
-        <link rel="stylesheet" type="text/css" href="<pwm:url url='/public/resources/webjars/pwm-client/vendor/ux-ias/ias-icons.css' addContext="true"/>"/>
-    <% } %>
-=======
     <%@ include file="/WEB-INF/jsp/fragment/header-common.jsp" %>
->>>>>>> 9a29bd6a
 </head>