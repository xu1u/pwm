--- conflicted
+++ resolved
@@ -1002,89 +1002,6 @@
         }
     }
 
-<<<<<<< HEAD
-    private static void processSendNewPassword(final PwmRequest pwmRequest)
-            throws ChaiUnavailableException, IOException, ServletException, PwmUnrecoverableException
-    {
-        final PwmApplication pwmApplication = pwmRequest.getPwmApplication();
-        final PwmSession pwmSession = pwmRequest.getPwmSession();
-        final ForgottenPasswordBean forgottenPasswordBean = forgottenPasswordBean(pwmRequest);
-        final ForgottenPasswordProfile forgottenPasswordProfile = forgottenPasswordProfile(pwmRequest);
-        final RecoveryAction recoveryAction = ForgottenPasswordUtil.getRecoveryAction(pwmApplication.getConfig(), forgottenPasswordBean);
-
-        LOGGER.trace(pwmRequest,"beginning process to send new password to user");
-
-        if (!forgottenPasswordBean.getProgress().isAllPassed()) {
-            return;
-        }
-
-        final UserIdentity userIdentity = forgottenPasswordBean.getUserIdentity();
-        final ChaiUser theUser = pwmRequest.getPwmApplication().getProxiedChaiUser(userIdentity);
-
-        try { // try unlocking user
-            theUser.unlockPassword();
-            LOGGER.trace(pwmRequest, "unlock account succeeded");
-        } catch (ChaiOperationException e) {
-            final String errorMsg = "unable to unlock user " + theUser.getEntryDN() + " error: " + e.getMessage();
-            final ErrorInformation errorInformation = new ErrorInformation(PwmError.ERROR_UNLOCK_FAILURE,errorMsg);
-            LOGGER.error(pwmRequest.getPwmSession(), errorInformation.toDebugStr());
-            pwmRequest.respondWithError(errorInformation);
-            return;
-        }
-
-        try {
-            pwmSession.getLoginInfoBean().setAuthenticated(true);
-            pwmSession.getLoginInfoBean().getAuthFlags().add(AuthenticationType.AUTH_FROM_PUBLIC_MODULE);
-            pwmSession.getLoginInfoBean().setUserIdentity(userIdentity);
-
-            LOGGER.info(pwmRequest, "user successfully supplied password recovery responses, emailing new password to: " + theUser.getEntryDN());
-
-            // add post change actions
-            addPostChangeAction(pwmRequest, userIdentity);
-
-            // create newpassword
-            final PasswordData newPassword = RandomPasswordGenerator.createRandomPassword(pwmSession, pwmApplication);
-
-            // set the password
-            LOGGER.trace(pwmRequest.getPwmSession(), "setting user password to system generated random value");
-            PasswordUtility.setActorPassword(pwmSession, pwmApplication, newPassword);
-
-            if (recoveryAction == RecoveryAction.SENDNEWPW_AND_EXPIRE) {
-                LOGGER.debug(pwmSession, "marking user password as expired");
-                theUser.expirePassword();
-            }
-
-            // mark the event log
-            pwmApplication.getAuditManager().submit(AuditEvent.RECOVER_PASSWORD, pwmSession.getUserInfo(), pwmSession);
-
-            final MessageSendMethod messageSendMethod = forgottenPasswordProfile.readSettingAsEnum(PwmSetting.RECOVERY_SENDNEWPW_METHOD,MessageSendMethod.class);
-
-            // send email or SMS
-            final String toAddress = PasswordUtility.sendNewPassword(
-                    pwmSession.getUserInfo(),
-                    pwmApplication,
-                    pwmSession.getSessionManager().getMacroMachine(pwmApplication),
-                    newPassword,
-                    pwmSession.getSessionStateBean().getLocale(),
-                    messageSendMethod
-            );
-
-            pwmRequest.getPwmResponse().forwardToSuccessPage(Message.Success_PasswordSend, toAddress);
-        } catch (PwmException e) {
-            LOGGER.warn(pwmSession,"unexpected error setting new password during recovery process for user: " + e.getMessage());
-            pwmRequest.respondWithError(e.getErrorInformation());
-        } catch (ChaiOperationException e) {
-            final ErrorInformation errorInformation = new ErrorInformation(PwmError.ERROR_UNKNOWN,"unexpected ldap error while processing recovery action " + recoveryAction + ", error: " + e.getMessage());
-            LOGGER.warn(pwmSession,errorInformation.toDebugStr());
-            pwmRequest.respondWithError(errorInformation);
-        } finally {
-            clearForgottenPasswordBean(pwmRequest);
-            pwmSession.unauthenticateUser(pwmRequest);
-            pwmSession.getSessionStateBean().setPasswordModified(false);
-        }
-    }
-=======
->>>>>>> b4a07d3a
 
 
     private static List<FormConfiguration> figureAttributeForm(
