/*
 * Password Management Servlets (PWM)
 * http://www.pwm-project.org
 *
 * Copyright (c) 2006-2009 Novell, Inc.
 * Copyright (c) 2009-2018 The PWM Project
 *
 * This program is free software; you can redistribute it and/or modify
 * it under the terms of the GNU General Public License as published by
 * the Free Software Foundation; either version 2 of the License, or
 * (at your option) any later version.
 *
 * This program is distributed in the hope that it will be useful,
 * but WITHOUT ANY WARRANTY; without even the implied warranty of
 * MERCHANTABILITY or FITNESS FOR A PARTICULAR PURPOSE.  See the
 * GNU General Public License for more details.
 *
 * You should have received a copy of the GNU General Public License
 * along with this program; if not, write to the Free Software
 * Foundation, Inc., 59 Temple Place, Suite 330, Boston, MA  02111-1307  USA
 */

package password.pwm.tests;

import org.junit.Assert;
import org.junit.Test;
import org.mockito.Mockito;
import password.pwm.config.Configuration;
import password.pwm.config.PwmSetting;
import password.pwm.config.option.StrengthMeterType;
import password.pwm.util.operations.PasswordUtility;

import java.util.ArrayList;
import java.util.List;

public class PwmPasswordJudgeTest
{
    @Test
<<<<<<< HEAD
    public void testJudgePassword() throws Exception {
        final Configuration configuration = Mockito.mock(Configuration.class);
        Mockito.when(configuration.readSettingAsEnum(PwmSetting.PASSWORD_STRENGTH_METER_TYPE, StrengthMeterType.class)).thenReturn(StrengthMeterType.PWM);
=======
    public void testJudgePassword() throws Exception
    {
        final Configuration configuration = Mockito.mock( Configuration.class );
        Mockito.when( configuration.readSettingAsEnum( PwmSetting.PASSWORD_STRENGTH_METER_TYPE, StrengthMeterType.class ) ).thenReturn( StrengthMeterType.PWM );
>>>>>>> 7ccfe576

        Assert.assertEquals( 0, PasswordUtility.judgePasswordStrength( configuration, "" ) );
        Assert.assertEquals( 100, PasswordUtility.judgePasswordStrength( configuration,
                "V.{a$f.*B697e+%J9pOPn~E0CyqN~9XmR?yjOGFC(k+la?n6&^I3bwZq[miF(`0" ) );

        final List<Integer> judgeValues = new ArrayList<>();
        judgeValues.add( PasswordUtility.judgePasswordStrength( configuration, "" ) );
        judgeValues.add( PasswordUtility.judgePasswordStrength( configuration, "3" ) );
        judgeValues.add( PasswordUtility.judgePasswordStrength( configuration, "3sadasd" ) );
        judgeValues.add( PasswordUtility.judgePasswordStrength( configuration, "3sadasdA" ) );
        judgeValues.add( PasswordUtility.judgePasswordStrength( configuration, "3sadasdAASDSADSAD" ) );
        judgeValues.add( PasswordUtility.judgePasswordStrength( configuration, "3sadasdAASDSADSAD#" ) );
        judgeValues.add( PasswordUtility.judgePasswordStrength( configuration, "3sadasdAASDSADSAD##@!#!^%&^$*" ) );
        judgeValues.add( PasswordUtility.judgePasswordStrength( configuration, "3sadasdAASDSADSAD##@!#!^%&^$*aa" ) );
        judgeValues.add( PasswordUtility.judgePasswordStrength( configuration, "3sadasdAASDSADSAD##@!#!^%&^$*aaaaaaaaaaaa" ) );
        /*
        judgeValues.add(0);
        judgeValues.add(1);
        judgeValues.add(2);
        judgeValues.add(2);
        judgeValues.add(3);
        judgeValues.add(4);
        */

        for ( int i = 1; i < judgeValues.size() - 1; i++ )
        {
            int v1;
            int v2;

            v1 = judgeValues.get( i );
            v2 = judgeValues.get( i - 1 );
            //assertTrue(v1 >= v2);

            v1 = judgeValues.get( i );
            v2 = judgeValues.get( i + 1 );
            //assertTrue(v1 <= v2);
        }
    }
}<|MERGE_RESOLUTION|>--- conflicted
+++ resolved
@@ -36,16 +36,10 @@
 public class PwmPasswordJudgeTest
 {
     @Test
-<<<<<<< HEAD
-    public void testJudgePassword() throws Exception {
-        final Configuration configuration = Mockito.mock(Configuration.class);
-        Mockito.when(configuration.readSettingAsEnum(PwmSetting.PASSWORD_STRENGTH_METER_TYPE, StrengthMeterType.class)).thenReturn(StrengthMeterType.PWM);
-=======
     public void testJudgePassword() throws Exception
     {
         final Configuration configuration = Mockito.mock( Configuration.class );
         Mockito.when( configuration.readSettingAsEnum( PwmSetting.PASSWORD_STRENGTH_METER_TYPE, StrengthMeterType.class ) ).thenReturn( StrengthMeterType.PWM );
->>>>>>> 7ccfe576
 
         Assert.assertEquals( 0, PasswordUtility.judgePasswordStrength( configuration, "" ) );
         Assert.assertEquals( 100, PasswordUtility.judgePasswordStrength( configuration,
